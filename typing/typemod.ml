(***********************************************************************)
(*                                                                     *)
(*                                OCaml                                *)
(*                                                                     *)
(*            Xavier Leroy, projet Cristal, INRIA Rocquencourt         *)
(*                                                                     *)
(*  Copyright 1996 Institut National de Recherche en Informatique et   *)
(*  en Automatique.  All rights reserved.  This file is distributed    *)
(*  under the terms of the Q Public License version 1.0.               *)
(*                                                                     *)
(***********************************************************************)

open Misc
open Longident
open Path
open Asttypes
open Parsetree
open Types
open Format

type error =
    Cannot_apply of module_type
  | Not_included of Includemod.error list
  | Cannot_eliminate_dependency of module_type
  | Signature_expected
  | Structure_expected of module_type
  | With_no_component of Longident.t
  | With_mismatch of Longident.t * Includemod.error list
  | Repeated_name of string * string
  | Non_generalizable of type_expr
  | Non_generalizable_class of Ident.t * class_declaration
  | Non_generalizable_module of module_type
  | Implementation_is_required of string
  | Interface_not_compiled of string
  | Not_allowed_in_functor_body
  | With_need_typeconstr
  | Not_a_packed_module of type_expr
  | Incomplete_packed_module of type_expr
  | Scoping_pack of Longident.t * type_expr
  | Recursive_module_require_explicit_type
  | Apply_generative

exception Error of Location.t * Env.t * error
exception Error_forward of Location.error

open Typedtree

let fst3 (x,_,_) = x

let rec path_concat head p =
  match p with
    Pident tail -> Pdot (Pident head, Ident.name tail, 0)
  | Pdot (pre, s, pos) -> Pdot (path_concat head pre, s, pos)
  | Papply _ -> assert false

(* Extract a signature from a module type *)

let extract_sig env loc mty =
  match Env.scrape_alias env mty with
    Mty_signature sg -> sg
  | _ -> raise(Error(loc, env, Signature_expected))

let extract_sig_open env loc mty =
  match Env.scrape_alias env mty with
    Mty_signature sg -> sg
  | _ -> raise(Error(loc, env, Structure_expected mty))

(* Compute the environment after opening a module *)

let type_open_ ?toplevel ovf env loc lid =
  let path, md = Typetexp.find_module env lid.loc lid.txt in
  let sg = extract_sig_open env lid.loc md.md_type in
  path, Env.open_signature ~loc ?toplevel ovf path sg env

let type_open ?toplevel env sod =
  let (path, newenv) =
    type_open_ ?toplevel sod.popen_override env sod.popen_loc sod.popen_lid
  in
  let od =
    {
      open_override = sod.popen_override;
      open_path = path;
      open_txt = sod.popen_lid;
      open_attributes = sod.popen_attributes;
      open_loc = sod.popen_loc;
    }
  in
  (path, newenv, od)

(* Record a module type *)
let rm node =
  Stypes.record (Stypes.Ti_mod node);
  node

(* Forward declaration, to be filled in by type_module_type_of *)
let type_module_type_of_fwd :
    (Env.t -> Parsetree.module_expr ->
      Typedtree.module_expr * Types.module_type) ref
  = ref (fun env m -> assert false)

(* Merge one "with" constraint in a signature *)

let rec add_rec_types env = function
    Sig_type(id, decl, Trec_next) :: rem ->
      add_rec_types (Env.add_type ~check:true id decl env) rem
  | _ -> env

let check_type_decl env loc id row_id newdecl decl rs rem =
  let env = Env.add_type ~check:true id newdecl env in
  let env =
    match row_id with
    | None -> env
    | Some id -> Env.add_type ~check:true id newdecl env
  in
  let env = if rs = Trec_not then env else add_rec_types env rem in
  Includemod.type_declarations env id newdecl decl;
  Typedecl.check_coherence env loc id newdecl

let rec make_params n = function
    [] -> []
  | _ :: l -> ("a" ^ string_of_int n) :: make_params (n+1) l

let make_next_first rs rem =
  if rs = Trec_first then
    match rem with
      Sig_type (id, decl, Trec_next) :: rem ->
        Sig_type (id, decl, Trec_first) :: rem
    | Sig_module (id, mty, Trec_next) :: rem ->
        Sig_module (id, mty, Trec_first) :: rem
    | _ -> rem
  else rem

let sig_item desc typ env loc = {
  Typedtree.sig_desc = desc; sig_loc = loc; sig_env = env
}

let make p n i =
  let open Variance in
  set May_pos p (set May_neg n (set May_weak n (set Inj i null)))

let ensure_functor_arg p env =
  if Env.is_functor_arg p env then env else
  Env.add_functor_arg (Path.head p) env

let merge_constraint initial_env loc sg constr =
  let lid =
    match constr with
    | Pwith_type (lid, _) | Pwith_module (lid, _) -> lid
    | Pwith_typesubst {ptype_name=s} | Pwith_modsubst (s, _) ->
        {loc = s.loc; txt=Lident s.txt}
  in
  let real_id = ref None in
  let rec merge env sg namelist row_id =
    match (sg, namelist, constr) with
      ([], _, _) ->
        raise(Error(loc, env, With_no_component lid.txt))
    | (Sig_type(id, decl, rs) :: rem, [s],
       Pwith_type (_, ({ptype_kind = Ptype_abstract} as sdecl)))
      when Ident.name id = s && Typedecl.is_fixed_type sdecl ->
        let decl_row =
          { type_params =
              List.map (fun _ -> Btype.newgenvar()) sdecl.ptype_params;
            type_arity = List.length sdecl.ptype_params;
            type_kind = Type_abstract;
            type_private = Private;
            type_manifest = None;
            type_variance =
              List.map
                (fun (_, v) ->
                   let (c, n) =
                     match v with
                     | Covariant -> true, false
                     | Contravariant -> false, true
                     | Invariant -> false, false
                   in
                   make (not n) (not c) false
                )
                sdecl.ptype_params;
            type_loc = sdecl.ptype_loc;
            type_newtype_level = None;
            type_attributes = [];
          }
        and id_row = Ident.create (s^"#row") in
        let initial_env =
          Env.add_type ~check:true id_row decl_row initial_env
        in
        let tdecl = Typedecl.transl_with_constraint
                        initial_env id (Some(Pident id_row)) decl sdecl in
        let newdecl = tdecl.typ_type in
        check_type_decl env sdecl.ptype_loc id row_id newdecl decl rs rem;
        let decl_row = {decl_row with type_params = newdecl.type_params} in
        let rs' = if rs = Trec_first then Trec_not else rs in
        (Pident id, lid, Twith_type tdecl),
        Sig_type(id_row, decl_row, rs') :: Sig_type(id, newdecl, rs) :: rem
    | (Sig_type(id, decl, rs) :: rem , [s], Pwith_type (_, sdecl))
      when Ident.name id = s ->
        let tdecl =
          Typedecl.transl_with_constraint initial_env id None decl sdecl in
        let newdecl = tdecl.typ_type in
        check_type_decl env sdecl.ptype_loc id row_id newdecl decl rs rem;
        (Pident id, lid, Twith_type tdecl), Sig_type(id, newdecl, rs) :: rem
    | (Sig_type(id, decl, rs) :: rem, [s], (Pwith_type _ | Pwith_typesubst _))
      when Ident.name id = s ^ "#row" ->
        merge env rem namelist (Some id)
    | (Sig_type(id, decl, rs) :: rem, [s], Pwith_typesubst sdecl)
      when Ident.name id = s ->
        (* Check as for a normal with constraint, but discard definition *)
        let tdecl =
          Typedecl.transl_with_constraint initial_env id None decl sdecl in
        let newdecl = tdecl.typ_type in
        check_type_decl env sdecl.ptype_loc id row_id newdecl decl rs rem;
        real_id := Some id;
        (Pident id, lid, Twith_typesubst tdecl),
        make_next_first rs rem
    | (Sig_module(id, md, rs) :: rem, [s], Pwith_module (_, lid'))
      when Ident.name id = s ->
        let path, md' = Typetexp.find_module initial_env loc lid'.txt in
        let md'' = {md' with md_type = Mtype.remove_aliases env md'.md_type} in
        let env = ensure_functor_arg path env in
        let newmd = Mtype.strengthen_decl env md'' path in
        ignore(Includemod.modtypes env newmd.md_type md.md_type);
        (Pident id, lid, Twith_module (path, lid')),
        Sig_module(id, newmd, rs) :: rem
    | (Sig_module(id, md, rs) :: rem, [s], Pwith_modsubst (_, lid'))
      when Ident.name id = s ->
        let path, md' = Typetexp.find_module initial_env loc lid'.txt in
        let env = ensure_functor_arg path env in
        let newmd = Mtype.strengthen_decl env md' path in
        ignore(Includemod.modtypes env newmd.md_type md.md_type);
        real_id := Some id;
        (Pident id, lid, Twith_modsubst (path, lid')),
        make_next_first rs rem
    | (Sig_module(id, md, rs) :: rem, s :: namelist, _)
      when Ident.name id = s ->
        let ((path, path_loc, tcstr), newsg) =
          merge env (extract_sig env loc md.md_type) namelist None in
        (path_concat id path, lid, tcstr),
        Sig_module(id, {md with md_type=Mty_signature newsg}, rs) :: rem
    | (item :: rem, _, _) ->
        let (cstr, items) = merge (Env.add_item item env) rem namelist row_id
        in
        cstr, item :: items
  in
  try
    let names = Longident.flatten lid.txt in
    let (tcstr, sg) = merge initial_env sg names None in
    let sg =
    match names, constr with
      [s], Pwith_typesubst sdecl ->
        let id =
          match !real_id with None -> assert false | Some id -> id in
        let lid =
          try match sdecl.ptype_manifest with
          | Some {ptyp_desc = Ptyp_constr (lid, stl)}
            when List.length stl = List.length sdecl.ptype_params ->
              List.iter2 (fun x (y, _) ->
                match x, y with
                  {ptyp_desc=Ptyp_var sx}, {ptyp_desc=Ptyp_var sy}
                    when sx = sy -> ()
                | _, _ -> raise Exit)
                stl sdecl.ptype_params;
              lid
          | _ -> raise Exit
          with Exit ->
            raise(Error(sdecl.ptype_loc, initial_env, With_need_typeconstr))
        in
        let (path, _) =
          try Env.lookup_type lid.txt initial_env with Not_found -> assert false
        in
        let sub = Subst.add_type id path Subst.identity in
        Subst.signature sub sg
    | [s], Pwith_modsubst (_, lid) ->
        let id =
          match !real_id with None -> assert false | Some id -> id in
        let path = Typetexp.lookup_module initial_env loc lid.txt in
        let sub = Subst.add_module id path Subst.identity in
        Subst.signature sub sg
    | _ ->
          sg
    in
    (tcstr, sg)
  with Includemod.Error explanation ->
    raise(Error(loc, initial_env, With_mismatch(lid.txt, explanation)))

(* Add recursion flags on declarations arising from a mutually recursive
   block. *)

let map_rec fn decls rem =
  match decls with
  | [] -> rem
  | d1 :: dl -> fn Trec_first d1 :: map_end (fn Trec_next) dl rem

let map_rec' = map_rec
(*
let rec map_rec' fn decls rem =
  match decls with
  | (id,_ as d1) :: dl when Btype.is_row_name (Ident.name id) ->
      fn Trec_not d1 :: map_rec' fn dl rem
  | _ -> map_rec fn decls rem
*)

let rec map_rec'' fn decls rem =
  match decls with
  | d1 :: dl when Btype.is_row_name (Ident.name d1.typ_id) ->
      fn Trec_not d1 :: map_rec'' fn dl rem
  | _ -> map_rec fn decls rem

(* Add type extension flags to extension contructors *)
let map_ext fn exts rem =
  match exts with
  | [] -> rem
  | d1 :: dl -> fn Text_first d1 :: map_end (fn Text_next) dl rem

(* Auxiliary for translating recursively-defined module types.
   Return a module type that approximates the shape of the given module
   type AST.  Retain only module, type, and module type
   components of signatures.  For types, retain only their arity,
   making them abstract otherwise. *)

let rec approx_modtype env smty =
  match smty.pmty_desc with
    Pmty_ident lid ->
      let (path, info) = Typetexp.find_modtype env smty.pmty_loc lid.txt in
      Mty_ident path
  | Pmty_alias lid ->
      let path = Typetexp.lookup_module env smty.pmty_loc lid.txt in
      Mty_alias path
  | Pmty_signature ssg ->
      Mty_signature(approx_sig env ssg)
  | Pmty_functor(param, sarg, sres) ->
      let arg = may_map (approx_modtype env) sarg in
      let (id, newenv) =
        Env.enter_module ~arg:true param.txt (Btype.default_mty arg) env in
      let res = approx_modtype newenv sres in
      Mty_functor(id, arg, res)
  | Pmty_with(sbody, constraints) ->
      approx_modtype env sbody
  | Pmty_typeof smod ->
      let (_, mty) = !type_module_type_of_fwd env smod in
      mty
  | Pmty_extension ext ->
      raise (Error_forward (Typetexp.error_of_extension ext))

and approx_module_declaration env pmd =
  {
    Types.md_type = approx_modtype env pmd.pmd_type;
    md_attributes = pmd.pmd_attributes;
    md_loc = pmd.pmd_loc;
  }

and approx_sig env ssg =
  match ssg with
    [] -> []
  | item :: srem ->
      match item.psig_desc with
      | Psig_type sdecls ->
          let decls = Typedecl.approx_type_decl env sdecls in
          let rem = approx_sig env srem in
          map_rec' (fun rs (id, info) -> Sig_type(id, info, rs)) decls rem
      | Psig_module pmd ->
          let md = approx_module_declaration env pmd in
          let (id, newenv) =
            Env.enter_module_declaration pmd.pmd_name.txt md env
          in
          Sig_module(id, md, Trec_not) :: approx_sig newenv srem
      | Psig_recmodule sdecls ->
          let decls =
            List.map
              (fun pmd ->
                 (Ident.create pmd.pmd_name.txt,
                  approx_module_declaration env pmd)
              )
              sdecls
          in
          let newenv =
            List.fold_left
              (fun env (id, md) -> Env.add_module_declaration id md env)
              env decls in
          map_rec (fun rs (id, md) -> Sig_module(id, md, rs)) decls
                  (approx_sig newenv srem)
      | Psig_modtype d ->
          let info = approx_modtype_info env d in
          let (id, newenv) = Env.enter_modtype d.pmtd_name.txt info env in
          Sig_modtype(id, info) :: approx_sig newenv srem
      | Psig_open sod ->
          let (path, mty, _od) = type_open env sod in
          approx_sig mty srem
      | Psig_include sincl ->
          let smty = sincl.pincl_mod in
          let mty = approx_modtype env smty in
          let sg = Subst.signature Subst.identity
                     (extract_sig env smty.pmty_loc mty) in
          let newenv = Env.add_signature sg env in
          sg @ approx_sig newenv srem
      | Psig_class sdecls | Psig_class_type sdecls ->
          let decls = Typeclass.approx_class_declarations env sdecls in
          let rem = approx_sig env srem in
          List.flatten
            (map_rec
              (fun rs (i1, _, d1, i2, d2, i3, d3, _) ->
                [Sig_class_type(i1, d1, rs);
                 Sig_type(i2, d2, rs);
                 Sig_type(i3, d3, rs)])
              decls [rem])
      | _ ->
          approx_sig env srem

and approx_modtype_info env sinfo =
  {
   mtd_type = may_map (approx_modtype env) sinfo.pmtd_type;
   mtd_attributes = sinfo.pmtd_attributes;
   mtd_loc = sinfo.pmtd_loc;
  }

(* Additional validity checks on type definitions arising from
   recursive modules *)

let check_recmod_typedecls env sdecls decls =
  let recmod_ids = List.map fst3 decls in
  List.iter2
    (fun pmd (id, _, mty) ->
       let mty = mty.mty_type in
      List.iter
        (fun path ->
          Typedecl.check_recmod_typedecl env pmd.pmd_type.pmty_loc recmod_ids
                                         path (Env.find_type path env))
        (Mtype.type_paths env (Pident id) mty))
    sdecls decls

(* Auxiliaries for checking uniqueness of names in signatures and structures *)

module StringSet =
  Set.Make(struct type t = string let compare (x:t) y = compare x y end)

let check cl loc set_ref name =
  if StringSet.mem name !set_ref
  then raise(Error(loc, Env.empty, Repeated_name(cl, name)))
  else set_ref := StringSet.add name !set_ref

type names =
  {
    types: StringSet.t ref;
    modules: StringSet.t ref;
    modtypes: StringSet.t ref;
<<<<<<< HEAD
    typexts: StringSet.t ref;
=======
>>>>>>> cb01d1c8
  }

let new_names () =
  {
    types = ref StringSet.empty;
    modules = ref StringSet.empty;
    modtypes = ref StringSet.empty;
<<<<<<< HEAD
    typexts = ref StringSet.empty;
=======
>>>>>>> cb01d1c8
  }


let check_name check names name = check names name.loc name.txt
let check_type names loc s = check "type" loc names.types s
let check_module names loc s = check "module" loc names.modules s
let check_modtype names loc s = check "module type" loc names.modtypes s
<<<<<<< HEAD
let check_typext names loc s = check "extension constructor" loc names.typexts s

=======
>>>>>>> cb01d1c8

let check_sig_item names loc = function
  | Sig_type(id, _, _) -> check_type names loc (Ident.name id)
  | Sig_module(id, _, _) -> check_module names loc (Ident.name id)
  | Sig_modtype(id, _) -> check_modtype names loc (Ident.name id)
<<<<<<< HEAD
  | Sig_typext(id, _, _) -> check_typext names loc (Ident.name id)
=======
>>>>>>> cb01d1c8
  | _ -> ()

let rec remove_duplicates val_ids = function
    [] -> []
  | Sig_value (id, _) :: rem when List.exists (Ident.equal id) val_ids ->
      remove_duplicates val_ids rem
  | f :: rem -> f :: remove_duplicates val_ids rem

let rec get_values = function
    [] -> []
  | Sig_value (id, _) :: rem -> id :: get_values rem
  | f :: rem -> get_values rem

(* Check and translate a module type expression *)

let transl_modtype_longident loc env lid =
  let (path, info) = Typetexp.find_modtype env loc lid in
  path

let transl_module_alias loc env lid =
  Typetexp.lookup_module env loc lid

let mkmty desc typ env loc attrs =
  let mty = {
    mty_desc = desc;
    mty_type = typ;
    mty_loc = loc;
    mty_env = env;
    mty_attributes = attrs;
    } in
  Cmt_format.add_saved_type (Cmt_format.Partial_module_type mty);
  mty

let mksig desc env loc =
  let sg = { sig_desc = desc; sig_loc = loc; sig_env = env } in
  Cmt_format.add_saved_type (Cmt_format.Partial_signature_item sg);
  sg

(* let signature sg = List.map (fun item -> item.sig_type) sg *)

let rec transl_modtype env smty =
  let loc = smty.pmty_loc in
  match smty.pmty_desc with
    Pmty_ident lid ->
      let path = transl_modtype_longident loc env lid.txt in
      mkmty (Tmty_ident (path, lid)) (Mty_ident path) env loc
        smty.pmty_attributes
  | Pmty_alias lid ->
      let path = transl_module_alias loc env lid.txt in
      mkmty (Tmty_alias (path, lid)) (Mty_alias path) env loc
        smty.pmty_attributes
  | Pmty_signature ssg ->
      let sg = transl_signature env ssg in
      mkmty (Tmty_signature sg) (Mty_signature sg.sig_type) env loc
        smty.pmty_attributes
  | Pmty_functor(param, sarg, sres) ->
      let arg = Misc.may_map (transl_modtype env) sarg in
      let ty_arg = Misc.may_map (fun m -> m.mty_type) arg in
      let (id, newenv) =
        Env.enter_module ~arg:true param.txt (Btype.default_mty ty_arg) env in
      Ctype.init_def(Ident.current_time()); (* PR#6513 *)
      let res = transl_modtype newenv sres in
      mkmty (Tmty_functor (id, param, arg, res))
      (Mty_functor(id, ty_arg, res.mty_type)) env loc
        smty.pmty_attributes
  | Pmty_with(sbody, constraints) ->
      let body = transl_modtype env sbody in
      let init_sg = extract_sig env sbody.pmty_loc body.mty_type in
      let (rev_tcstrs, final_sg) =
        List.fold_left
          (fun (rev_tcstrs,sg) sdecl ->
            let (tcstr, sg) = merge_constraint env smty.pmty_loc sg sdecl
            in
            (tcstr :: rev_tcstrs, sg)
        )
        ([],init_sg) constraints in
      mkmty (Tmty_with ( body, List.rev rev_tcstrs))
        (Mtype.freshen (Mty_signature final_sg)) env loc
        smty.pmty_attributes
  | Pmty_typeof smod ->
      let tmty, mty = !type_module_type_of_fwd env smod in
      mkmty (Tmty_typeof tmty) mty env loc smty.pmty_attributes
  | Pmty_extension ext ->
      raise (Error_forward (Typetexp.error_of_extension ext))

and transl_signature env sg =
  let names = new_names () in
  let rec transl_sig env sg =
    Ctype.init_def(Ident.current_time());
    match sg with
      [] -> [], [], env
    | item :: srem ->
        let loc = item.psig_loc in
        match item.psig_desc with
        | Psig_value sdesc ->
            let (tdesc, newenv) =
              Typedecl.transl_value_decl env item.psig_loc sdesc in
            let (trem,rem, final_env) = transl_sig newenv srem in
            mksig (Tsig_value tdesc) env loc :: trem,
            (if List.exists (Ident.equal tdesc.val_id) (get_values rem) then rem
            else Sig_value(tdesc.val_id, tdesc.val_val) :: rem),
              final_env
        | Psig_type sdecls ->
            List.iter
              (fun decl -> check_name check_type names decl.ptype_name)
              sdecls;
            let (decls, newenv) = Typedecl.transl_type_decl env sdecls in
            let (trem, rem, final_env) = transl_sig newenv srem in
            mksig (Tsig_type decls) env loc :: trem,
            map_rec'' (fun rs td ->
                Sig_type(td.typ_id, td.typ_type, rs)) decls rem,
            final_env
        | Psig_typext styext ->
            List.iter
              (fun pext -> check_name check_typext names pext.pext_name)
              styext.ptyext_constructors;
            let (tyext, newenv) =
              Typedecl.transl_type_extension false env item.psig_loc styext
            in
            let (trem, rem, final_env) = transl_sig newenv srem in
            mksig (Tsig_typext tyext) env loc :: trem,
            map_ext (fun es ext ->Sig_typext(ext.ext_id, ext.ext_type, es))
              tyext.tyext_constructors rem,
            final_env
        | Psig_exception sext ->
            check_name check_typext names sext.pext_name;
            let (ext, newenv) = Typedecl.transl_exception env sext in
            let (trem, rem, final_env) = transl_sig newenv srem in
            mksig (Tsig_exception ext) env loc :: trem,
            (Sig_typext(ext.ext_id, ext.ext_type, Text_exception) :: rem),
            final_env
        | Psig_module pmd ->
            check_name check_module names pmd.pmd_name;
            let tmty = transl_modtype env pmd.pmd_type in
            let md = {
              md_type=tmty.mty_type;
              md_attributes=pmd.pmd_attributes;
              md_loc=pmd.pmd_loc;
            }
            in
            let (id, newenv) =
              Env.enter_module_declaration pmd.pmd_name.txt md env in
            let (trem, rem, final_env) = transl_sig newenv srem in
            mksig (Tsig_module {md_id=id; md_name=pmd.pmd_name; md_type=tmty;
                                md_loc=pmd.pmd_loc;
                                md_attributes=pmd.pmd_attributes})
              env loc :: trem,
            Sig_module(id, md, Trec_not) :: rem,
            final_env
        | Psig_recmodule sdecls ->
            List.iter
              (fun pmd -> check_name check_module names pmd.pmd_name)
              sdecls;
            let (decls, newenv) =
              transl_recmodule_modtypes item.psig_loc env sdecls in
            let (trem, rem, final_env) = transl_sig newenv srem in
            mksig (Tsig_recmodule decls) env loc :: trem,
            map_rec (fun rs md ->
                let d = {Types.md_type = md.md_type.mty_type;
                         md_attributes = md.md_attributes;
                         md_loc = md.md_loc;
                        } in
                Sig_module(md.md_id, d, rs))
              decls rem,
            final_env
        | Psig_modtype pmtd ->
            let newenv, mtd, sg =
              transl_modtype_decl names env item.psig_loc pmtd
            in
            let (trem, rem, final_env) = transl_sig newenv srem in
            mksig (Tsig_modtype mtd) env loc :: trem,
            sg :: rem,
            final_env
        | Psig_open sod ->
            let (path, newenv, od) = type_open env sod in
            let (trem, rem, final_env) = transl_sig newenv srem in
            mksig (Tsig_open od) env loc :: trem,
            rem, final_env
        | Psig_include sincl ->
            let smty = sincl.pincl_mod in
            let tmty = transl_modtype env smty in
            let mty = tmty.mty_type in
            let sg = Subst.signature Subst.identity
                       (extract_sig env smty.pmty_loc mty) in
            List.iter (check_sig_item names item.psig_loc) sg;
            let newenv = Env.add_signature sg env in
            let incl =
              { incl_mod = tmty;
                incl_type = sg;
                incl_attributes = sincl.pincl_attributes;
                incl_loc = sincl.pincl_loc;
              }
            in
            let (trem, rem, final_env) = transl_sig newenv srem in
            mksig (Tsig_include incl) env loc :: trem,
            remove_duplicates (get_values rem) sg @ rem,
            final_env
        | Psig_class cl ->
            List.iter
              (fun {pci_name} -> check_name check_type names pci_name)
              cl;
            let (classes, newenv) = Typeclass.class_descriptions env cl in
            let (trem, rem, final_env) = transl_sig newenv srem in
            mksig (Tsig_class
                     (List.map2
                        (fun pcl tcl ->
                          let (_, _, _, _, _, _, _, _, _, _, _, tcl) = tcl in
                          tcl)
                        cl classes)) env loc
            :: trem,
            List.flatten
              (map_rec
                 (fun rs (i, _, d, i', d', i'', d'', i''', d''', _, _, _) ->
                   [Sig_class(i, d, rs);
                    Sig_class_type(i', d', rs);
                    Sig_type(i'', d'', rs);
                    Sig_type(i''', d''', rs)])
                 classes [rem]),
            final_env
        | Psig_class_type cl ->
            List.iter
              (fun {pci_name} -> check_name check_type names pci_name)
              cl;
            let (classes, newenv) = Typeclass.class_type_declarations env cl in
            let (trem,rem, final_env) = transl_sig newenv srem in
            mksig (Tsig_class_type (List.map2 (fun pcl tcl ->
              let (_, _, _, _, _, _, _, tcl) = tcl in
              tcl
            ) cl classes)) env loc :: trem,
            List.flatten
              (map_rec
                 (fun rs (i, _, d, i', d', i'', d'', _) ->
                   [Sig_class_type(i, d, rs);
                    Sig_type(i', d', rs);
                    Sig_type(i'', d'', rs)])
                 classes [rem]),
            final_env
        | Psig_attribute x ->
            Typetexp.warning_attribute [x];
            let (trem,rem, final_env) = transl_sig env srem in
            mksig (Tsig_attribute x) env loc :: trem, rem, final_env
        | Psig_extension (ext, _attrs) ->
            raise (Error_forward (Typetexp.error_of_extension ext))
  in
  let previous_saved_types = Cmt_format.get_saved_types () in
  Typetexp.warning_enter_scope ();
  let (trem, rem, final_env) = transl_sig (Env.in_signature env) sg in
  let sg = { sig_items = trem; sig_type =  rem; sig_final_env = final_env } in
  Typetexp.warning_leave_scope ();
  Cmt_format.set_saved_types
    ((Cmt_format.Partial_signature sg) :: previous_saved_types);
  sg

and transl_modtype_decl names env loc
    {pmtd_name; pmtd_type; pmtd_attributes; pmtd_loc} =
  check_name check_modtype names pmtd_name;
  let tmty = Misc.may_map (transl_modtype env) pmtd_type in
  let decl =
    {
     Types.mtd_type=may_map (fun t -> t.mty_type) tmty;
     mtd_attributes=pmtd_attributes;
     mtd_loc=pmtd_loc;
    }
  in
  let (id, newenv) = Env.enter_modtype pmtd_name.txt decl env in
  let mtd =
    {
     mtd_id=id;
     mtd_name=pmtd_name;
     mtd_type=tmty;
     mtd_attributes=pmtd_attributes;
     mtd_loc=pmtd_loc;
    }
  in
  newenv, mtd, Sig_modtype(id, decl)

and transl_recmodule_modtypes loc env sdecls =
  let make_env curr =
    List.fold_left
      (fun env (id, _, mty) -> Env.add_module ~arg:true id mty env)
      env curr in
  let make_env2 curr =
    List.fold_left
      (fun env (id, _, mty) -> Env.add_module ~arg:true id mty.mty_type env)
      env curr in
  let transition env_c curr =
    List.map2
      (fun pmd (id, id_loc, mty) ->
        (id, id_loc, transl_modtype env_c pmd.pmd_type))
      sdecls curr in
  let ids = List.map (fun x -> Ident.create x.pmd_name.txt) sdecls in
  let approx_env =
    (*
       cf #5965
       We use a dummy module type in order to detect a reference to one
       of the module being defined during the call to approx_modtype.
       It will be detected in Env.lookup_module.
    *)
    List.fold_left
      (fun env id ->
         let dummy = Mty_ident (Path.Pident (Ident.create "#recmod#")) in
         Env.add_module ~arg:true id dummy env
      )
      env ids
  in
  let init =
    List.map2
      (fun id pmd ->
        (id, pmd.pmd_name, approx_modtype approx_env pmd.pmd_type))
      ids sdecls
  in
  let env0 = make_env init in
  let dcl1 = transition env0 init in
  let env1 = make_env2 dcl1 in
  check_recmod_typedecls env1 sdecls dcl1;
  let dcl2 = transition env1 dcl1 in
(*
  List.iter
    (fun (id, mty) ->
      Format.printf "%a: %a@." Printtyp.ident id Printtyp.modtype mty)
    dcl2;
*)
  let env2 = make_env2 dcl2 in
  check_recmod_typedecls env2 sdecls dcl2;
  let dcl2 =
    List.map2
      (fun pmd (id, id_loc, mty) ->
        {md_id=id; md_name=id_loc; md_type=mty;
         md_loc=pmd.pmd_loc;
         md_attributes=pmd.pmd_attributes})
      sdecls dcl2
  in
  (dcl2, env2)

(* Simplify multiple specifications of a value or an extension in a signature.
   (Other signature components, e.g. types, modules, etc, are checked for
   name uniqueness.)  If multiple specifications with the same name,
   keep only the last (rightmost) one. *)

let simplify_signature sg =
  let rec aux = function
    | [] -> [], StringSet.empty
    | (Sig_value(id, descr) as component) :: sg ->
        let (sg, val_names) as k = aux sg in
        let name = Ident.name id in
        if StringSet.mem name val_names then k
        else (component :: sg, StringSet.add name val_names)
    | component :: sg ->
        let (sg, val_names) = aux sg in
        (component :: sg, val_names)
  in
  let (sg, _) = aux sg in
  sg

(* Try to convert a module expression to a module path. *)

exception Not_a_path

let rec path_of_module mexp =
  match mexp.mod_desc with
    Tmod_ident (p,_) -> p
  | Tmod_apply(funct, arg, coercion) when !Clflags.applicative_functors ->
      Papply(path_of_module funct, path_of_module arg)
  | Tmod_constraint (mexp, _, _, _) ->
      path_of_module mexp
  | _ -> raise Not_a_path

(* Check that all core type schemes in a structure are closed *)

let rec closed_modtype = function
    Mty_ident p -> true
  | Mty_alias p -> true
  | Mty_signature sg -> List.for_all closed_signature_item sg
  | Mty_functor(id, param, body) -> closed_modtype body

and closed_signature_item = function
    Sig_value(id, desc) -> Ctype.closed_schema desc.val_type
  | Sig_module(id, md, _) -> closed_modtype md.md_type
  | _ -> true

let check_nongen_scheme env str =
  match str.str_desc with
    Tstr_value(rec_flag, pat_exp_list) ->
      List.iter
        (fun {vb_expr=exp} ->
          if not (Ctype.closed_schema exp.exp_type) then
            raise(Error(exp.exp_loc, env, Non_generalizable exp.exp_type)))
        pat_exp_list
  | Tstr_module {mb_expr=md;_} ->
      if not (closed_modtype md.mod_type) then
        raise(Error(md.mod_loc, env, Non_generalizable_module md.mod_type))
  | _ -> ()

let check_nongen_schemes env str =
  List.iter (check_nongen_scheme env) str

(* Helpers for typing recursive modules *)

let anchor_submodule name anchor =
  match anchor with None -> None | Some p -> Some(Pdot(p, name, nopos))
let anchor_recmodule id anchor =
  Some (Pident id)

let enrich_type_decls anchor decls oldenv newenv =
  match anchor with
    None -> newenv
  | Some p ->
      List.fold_left
        (fun e info ->
          let id = info.typ_id in
          let info' =
            Mtype.enrich_typedecl oldenv (Pdot(p, Ident.name id, nopos))
              info.typ_type
          in
            Env.add_type ~check:true id info' e)
        oldenv decls

let enrich_module_type anchor name mty env =
  match anchor with
    None -> mty
  | Some p -> Mtype.enrich_modtype env (Pdot(p, name, nopos)) mty

let check_recmodule_inclusion env bindings =
  (* PR#4450, PR#4470: consider
        module rec X : DECL = MOD  where MOD has inferred type ACTUAL
     The "natural" typing condition
        E, X: ACTUAL |- ACTUAL <: DECL
     leads to circularities through manifest types.
     Instead, we "unroll away" the potential circularities a finite number
     of times.  The (weaker) condition we implement is:
        E, X: DECL,
           X1: ACTUAL,
           X2: ACTUAL{X <- X1}/X1
           ...
           Xn: ACTUAL{X <- X(n-1)}/X(n-1)
        |- ACTUAL{X <- Xn}/Xn <: DECL{X <- Xn}
     so that manifest types rooted at X(n+1) are expanded in terms of X(n),
     avoiding circularities.  The strengthenings ensure that
     Xn.t = X(n-1).t = ... = X2.t = X1.t.
     N can be chosen arbitrarily; larger values of N result in more
     recursive definitions being accepted.  A good choice appears to be
     the number of mutually recursive declarations. *)

  let subst_and_strengthen env s id mty =
    let p = Subst.module_path s (Pident id) in
    let env = ensure_functor_arg p env in
    Mtype.strengthen env (Subst.modtype s mty) p
  in

  let rec check_incl first_time n env s =
    if n > 0 then begin
      (* Generate fresh names Y_i for the rec. bound module idents X_i *)
      let bindings1 =
        List.map
          (fun (id, _, mty_decl, modl, mty_actual, _attrs, _loc) ->
             (id, Ident.rename id, mty_actual))
          bindings in
      (* Enter the Y_i in the environment with their actual types substituted
         by the input substitution s *)
      let env' =
        List.fold_left
          (fun env (id, id', mty_actual) ->
             let mty_actual' =
               if first_time
               then mty_actual
               else subst_and_strengthen env s id mty_actual in
             Env.add_module ~arg:false id' mty_actual' env)
          env bindings1 in
      (* Build the output substitution Y_i <- X_i *)
      let s' =
        List.fold_left
          (fun s (id, id', mty_actual) ->
             Subst.add_module id (Pident id') s)
          Subst.identity bindings1 in
      (* Recurse with env' and s' *)
      check_incl false (n-1) env' s'
    end else begin
      (* Base case: check inclusion of s(mty_actual) in s(mty_decl)
         and insert coercion if needed *)
      let check_inclusion (id, id_loc, mty_decl, modl, mty_actual, attrs, loc) =
        let mty_decl' = Subst.modtype s mty_decl.mty_type
        and mty_actual' = subst_and_strengthen env s id mty_actual in
        let coercion =
          try
            Includemod.modtypes env mty_actual' mty_decl'
          with Includemod.Error msg ->
            raise(Error(modl.mod_loc, env, Not_included msg)) in
        let modl' =
            { mod_desc = Tmod_constraint(modl, mty_decl.mty_type,
                Tmodtype_explicit mty_decl, coercion);
              mod_type = mty_decl.mty_type;
              mod_env = env;
              mod_loc = modl.mod_loc;
              mod_attributes = [];
             } in
        {
         mb_id = id;
         mb_name = id_loc;
         mb_expr = modl';
         mb_attributes = attrs;
         mb_loc = loc;
        }
      in
      List.map check_inclusion bindings
    end
  in check_incl true (List.length bindings) env Subst.identity

(* Helper for unpack *)

let rec package_constraints env loc mty constrs =
  if constrs = [] then mty
  else let sg = extract_sig env loc mty in
  let sg' =
    List.map
      (function
        | Sig_type (id, ({type_params=[]} as td), rs)
          when List.mem_assoc [Ident.name id] constrs ->
            let ty = List.assoc [Ident.name id] constrs in
            Sig_type (id, {td with type_manifest = Some ty}, rs)
        | Sig_module (id, md, rs) ->
            let rec aux = function
              | (m :: ((_ :: _) as l), t) :: rest when m = Ident.name id ->
                  (l, t) :: aux rest
              | _ :: rest -> aux rest
              | [] -> []
            in
            let md =
              {md with
               md_type = package_constraints env loc md.md_type (aux constrs)
              }
            in
            Sig_module (id, md, rs)
        | item -> item
      )
      sg
  in
  Mty_signature sg'

let modtype_of_package env loc p nl tl =
  try match (Env.find_modtype p env).mtd_type with
  | Some mty when nl <> [] ->
      package_constraints env loc mty
        (List.combine (List.map Longident.flatten nl) tl)
  | _ ->
      if nl = [] then Mty_ident p
      else raise(Error(loc, env, Signature_expected))
  with Not_found ->
    let error = Typetexp.Unbound_modtype (Ctype.lid_of_path p) in
    raise(Typetexp.Error(loc, env, error))

let package_subtype env p1 nl1 tl1 p2 nl2 tl2 =
  let mkmty p nl tl =
    let ntl =
      List.filter (fun (n,t) -> Ctype.free_variables t = [])
        (List.combine nl tl) in
    let (nl, tl) = List.split ntl in
    modtype_of_package env Location.none p nl tl
  in
  let mty1 = mkmty p1 nl1 tl1 and mty2 = mkmty p2 nl2 tl2 in
  try Includemod.modtypes env mty1 mty2 = Tcoerce_none
  with Includemod.Error msg -> false
    (* raise(Error(Location.none, env, Not_included msg)) *)

let () = Ctype.package_subtype := package_subtype

let wrap_constraint env arg mty explicit =
  let coercion =
    try
      Includemod.modtypes env arg.mod_type mty
    with Includemod.Error msg ->
      raise(Error(arg.mod_loc, env, Not_included msg)) in
  { mod_desc = Tmod_constraint(arg, mty, explicit, coercion);
    mod_type = mty;
    mod_env = env;
    mod_attributes = [];
    mod_loc = arg.mod_loc }

(* Type a module value expression *)

let rec type_module ?(alias=false) sttn funct_body anchor env smod =
  match smod.pmod_desc with
    Pmod_ident lid ->
      let path =
        Typetexp.lookup_module ~load:(not alias) env smod.pmod_loc lid.txt in
      let md = { mod_desc = Tmod_ident (path, lid);
                 mod_type = Mty_alias path;
                 mod_env = env;
                 mod_attributes = smod.pmod_attributes;
                 mod_loc = smod.pmod_loc } in
      let md =
        if alias && not (Env.is_functor_arg path env) then
          (Env.add_required_global (Path.head path); md)
        else match (Env.find_module path env).md_type with
          Mty_alias p1 when not alias ->
            let p1 = Env.normalize_path (Some smod.pmod_loc) env p1 in
            let mty = Includemod.expand_module_alias env [] p1 in
            { md with
              mod_desc = Tmod_constraint (md, mty, Tmodtype_implicit,
                                          Tcoerce_alias (p1, Tcoerce_none));
              mod_type = if sttn then Mtype.strengthen env mty p1 else mty }
        | mty ->
            let mty =
              if sttn then Mtype.strengthen env mty path else mty in
            { md with mod_type = mty }
      in rm md
  | Pmod_structure sstr ->
      let (str, sg, finalenv) =
        type_structure funct_body anchor env sstr smod.pmod_loc in
      let md =
        rm { mod_desc = Tmod_structure str;
             mod_type = Mty_signature sg;
             mod_env = env;
             mod_attributes = smod.pmod_attributes;
             mod_loc = smod.pmod_loc }
      in
      let sg' = simplify_signature sg in
      if List.length sg' = List.length sg then md else
      wrap_constraint (Env.implicit_coercion env) md (Mty_signature sg')
        Tmodtype_implicit
  | Pmod_functor(name, smty, sbody) ->
      let mty = may_map (transl_modtype env) smty in
      let ty_arg = may_map (fun m -> m.mty_type) mty in
      let (id, newenv), funct_body =
        match ty_arg with None -> (Ident.create "*", env), false
        | Some mty -> Env.enter_module ~arg:true name.txt mty env, true in
      let body = type_module sttn funct_body None newenv sbody in
      rm { mod_desc = Tmod_functor(id, name, mty, body);
           mod_type = Mty_functor(id, ty_arg, body.mod_type);
           mod_env = env;
           mod_attributes = smod.pmod_attributes;
           mod_loc = smod.pmod_loc }
  | Pmod_apply(sfunct, sarg) ->
      let arg = type_module true funct_body None env sarg in
      let path = try Some (path_of_module arg) with Not_a_path -> None in
      let funct =
        type_module (sttn && path <> None) funct_body None env sfunct in
      begin match Env.scrape_alias env funct.mod_type with
        Mty_functor(param, mty_param, mty_res) as mty_functor ->
          let generative, mty_param =
            (mty_param = None, Btype.default_mty mty_param) in
          if generative then begin
            if sarg.pmod_desc <> Pmod_structure [] then
              raise (Error (sfunct.pmod_loc, env, Apply_generative));
            if funct_body && Mtype.contains_type env funct.mod_type then
              raise (Error (smod.pmod_loc, env, Not_allowed_in_functor_body));
          end;
          let coercion =
            try
              Includemod.modtypes env arg.mod_type mty_param
            with Includemod.Error msg ->
              raise(Error(sarg.pmod_loc, env, Not_included msg)) in
          let mty_appl =
            match path with
              Some path ->
                Subst.modtype (Subst.add_module param path Subst.identity)
                              mty_res
            | None ->
                if generative then mty_res else
                try
                  Mtype.nondep_supertype
                    (Env.add_module ~arg:true param arg.mod_type env)
                    param mty_res
                with Not_found ->
                  raise(Error(smod.pmod_loc, env,
                              Cannot_eliminate_dependency mty_functor))
          in
          rm { mod_desc = Tmod_apply(funct, arg, coercion);
               mod_type = mty_appl;
               mod_env = env;
               mod_attributes = smod.pmod_attributes;
               mod_loc = smod.pmod_loc }
      | _ ->
          raise(Error(sfunct.pmod_loc, env, Cannot_apply funct.mod_type))
      end
  | Pmod_constraint(sarg, smty) ->
      let arg = type_module ~alias true funct_body anchor env sarg in
      let mty = transl_modtype env smty in
      rm {(wrap_constraint env arg mty.mty_type (Tmodtype_explicit mty)) with
          mod_loc = smod.pmod_loc;
          mod_attributes = smod.pmod_attributes;
         }

  | Pmod_unpack sexp ->
      if !Clflags.principal then Ctype.begin_def ();
      let exp = Typecore.type_exp env sexp in
      if !Clflags.principal then begin
        Ctype.end_def ();
        Ctype.generalize_structure exp.exp_type
      end;
      let mty =
        match Ctype.expand_head env exp.exp_type with
          {desc = Tpackage (p, nl, tl)} ->
            if List.exists (fun t -> Ctype.free_variables t <> []) tl then
              raise (Error (smod.pmod_loc, env,
                            Incomplete_packed_module exp.exp_type));
            if !Clflags.principal &&
              not (Typecore.generalizable (Btype.generic_level-1) exp.exp_type)
            then
              Location.prerr_warning smod.pmod_loc
                (Warnings.Not_principal "this module unpacking");
            modtype_of_package env smod.pmod_loc p nl tl
        | {desc = Tvar _} ->
            raise (Typecore.Error
                     (smod.pmod_loc, env, Typecore.Cannot_infer_signature))
        | _ ->
            raise (Error(smod.pmod_loc, env, Not_a_packed_module exp.exp_type))
      in
      if funct_body && Mtype.contains_type env mty then
        raise (Error (smod.pmod_loc, env, Not_allowed_in_functor_body));
      rm { mod_desc = Tmod_unpack(exp, mty);
           mod_type = mty;
           mod_env = env;
           mod_attributes = smod.pmod_attributes;
           mod_loc = smod.pmod_loc }
  | Pmod_extension ext ->
      raise (Error_forward (Typetexp.error_of_extension ext))

and type_structure ?(toplevel = false) funct_body anchor env sstr scope =
  let names = new_names () in
<<<<<<< HEAD
=======

>>>>>>> cb01d1c8
  let type_str_item env srem {pstr_loc = loc; pstr_desc = desc} =
    match desc with
    | Pstr_eval (sexpr, attrs) ->
        let expr = Typecore.type_expression env sexpr in
        Tstr_eval (expr, attrs), [], env
    | Pstr_value(rec_flag, sdefs) ->
        let scope =
          match rec_flag with
          | Recursive ->
              Some (Annot.Idef {scope with
                                Location.loc_start = loc.Location.loc_start})
          | Nonrecursive ->
              let start =
                match srem with
                | [] -> loc.Location.loc_end
                | {pstr_loc = loc2} :: _ -> loc2.Location.loc_start
              in
              Some (Annot.Idef {scope with Location.loc_start = start})
        in
        let (defs, newenv) =
          Typecore.type_binding env rec_flag sdefs scope in
        (* Note: Env.find_value does not trigger the value_used event. Values
           will be marked as being used during the signature inclusion test. *)
        Tstr_value(rec_flag, defs),
        List.map (fun id -> Sig_value(id, Env.find_value (Pident id) newenv))
          (let_bound_idents defs),
        newenv
    | Pstr_primitive sdesc ->
        let (desc, newenv) = Typedecl.transl_value_decl env loc sdesc in
        Tstr_primitive desc, [Sig_value(desc.val_id, desc.val_val)], newenv
    | Pstr_type sdecls ->
        List.iter
          (fun decl -> check_name check_type names decl.ptype_name)
          sdecls;
        let (decls, newenv) = Typedecl.transl_type_decl env sdecls in
        Tstr_type decls,
        map_rec'' (fun rs info -> Sig_type(info.typ_id, info.typ_type, rs))
          decls [],
        enrich_type_decls anchor decls env newenv
    | Pstr_typext styext ->
        List.iter
          (fun pext -> check_name check_typext names pext.pext_name)
          styext.ptyext_constructors;
        let (tyext, newenv) =
          Typedecl.transl_type_extension true env loc styext
        in
        (Tstr_typext tyext,
         map_ext
           (fun es ext -> Sig_typext(ext.ext_id, ext.ext_type, es))
           tyext.tyext_constructors [],
         newenv)
    | Pstr_exception sext ->
        check_name check_typext names sext.pext_name;
        let (ext, newenv) = Typedecl.transl_exception env sext in
        Tstr_exception ext,
        [Sig_typext(ext.ext_id, ext.ext_type, Text_exception)],
        newenv
    | Pstr_module {pmb_name = name; pmb_expr = smodl; pmb_attributes = attrs;
                   pmb_loc;
                  } ->
        check_name check_module names name;
        let modl =
          type_module ~alias:true true funct_body
            (anchor_submodule name.txt anchor) env smodl in
        let md =
          { md_type = enrich_module_type anchor name.txt modl.mod_type env;
            md_attributes = attrs;
            md_loc = pmb_loc;
          }
        in
        let (id, newenv) = Env.enter_module_declaration name.txt md env in
        Tstr_module {mb_id=id; mb_name=name; mb_expr=modl;
                     mb_attributes=attrs;  mb_loc=pmb_loc;
                    },
        [Sig_module(id,
                    {md_type = modl.mod_type;
                     md_attributes = attrs;
                     md_loc = pmb_loc;
                    }, Trec_not)],
        newenv
    | Pstr_recmodule sbind ->
        let sbind =
          List.map
            (function
              | {pmb_name = name;
                 pmb_expr = {pmod_desc=Pmod_constraint(expr, typ)};
                 pmb_attributes = attrs;
                 pmb_loc = loc;
                } ->
                  name, typ, expr, attrs, loc
              | mb ->
                  raise (Error (mb.pmb_expr.pmod_loc, env,
                                Recursive_module_require_explicit_type))
            )
            sbind
        in
        List.iter
          (fun (name, _, _, _, _) -> check_name check_module names name)
          sbind;
        let (decls, newenv) =
          transl_recmodule_modtypes loc env
            (List.map (fun (name, smty, smodl, attrs, loc) ->
                 {pmd_name=name; pmd_type=smty;
                  pmd_attributes=attrs; pmd_loc=loc}) sbind
            ) in
        let bindings1 =
          List.map2
            (fun {md_id=id; md_type=mty} (name, _, smodl, attrs, loc) ->
               let modl =
                 type_module true funct_body (anchor_recmodule id anchor) newenv
                   smodl in
               let mty' =
                 enrich_module_type anchor (Ident.name id) modl.mod_type newenv
               in
               (id, name, mty, modl, mty', attrs, loc))
            decls sbind in
        let newenv = (* allow aliasing recursive modules from outside *)
          List.fold_left
            (fun env md ->
               let mdecl =
                 {
                   md_type = md.md_type.mty_type;
                   md_attributes = md.md_attributes;
                   md_loc = md.md_loc;
                 }
               in
               Env.add_module_declaration md.md_id mdecl env
            )
            env decls
        in
        let bindings2 =
          check_recmodule_inclusion newenv bindings1 in
        Tstr_recmodule bindings2,
        map_rec (fun rs mb ->
            Sig_module(mb.mb_id, {
                md_type=mb.mb_expr.mod_type;
                md_attributes=mb.mb_attributes;
                md_loc=mb.mb_loc;
              }, rs))
           bindings2 [],
        newenv
    | Pstr_modtype pmtd ->
        (* check that it is non-abstract *)
        let newenv, mtd, sg =
          transl_modtype_decl names env loc pmtd
        in
        Tstr_modtype mtd, [sg], newenv
    | Pstr_open sod ->
        let (path, newenv, od) = type_open ~toplevel env sod in
        Tstr_open od, [], newenv
    | Pstr_class cl ->
        List.iter
          (fun {pci_name} -> check_name check_type names pci_name)
          cl;
        let (classes, new_env) = Typeclass.class_declarations env cl in
        Tstr_class
          (List.map (fun (i, _, d, _,_,_,_,_,_, s, m, c) ->
               let vf = if d.cty_new = None then Virtual else Concrete in
               (* (i, s, m, c, vf) *) (c, m, vf))
              classes),
(* TODO: check with Jacques why this is here
      Tstr_class_type
          (List.map (fun (_,_, i, d, _,_,_,_,_,_,c) -> (i, c)) classes) ::
      Tstr_type
          (List.map (fun (_,_,_,_, i, d, _,_,_,_,_) -> (i, d)) classes) ::
      Tstr_type
          (List.map (fun (_,_,_,_,_,_, i, d, _,_,_) -> (i, d)) classes) ::
*)
        List.flatten
          (map_rec
             (fun rs (i, _, d, i', d', i'', d'', i''', d''', _, _, _) ->
                [Sig_class(i, d, rs);
                 Sig_class_type(i', d', rs);
                 Sig_type(i'', d'', rs);
                 Sig_type(i''', d''', rs)])
             classes []),
        new_env
    | Pstr_class_type cl ->
        List.iter
          (fun {pci_name} -> check_name check_type names pci_name)
          cl;
        let (classes, new_env) = Typeclass.class_type_declarations env cl in
        Tstr_class_type
          (List.map (fun (i, i_loc, d, _, _, _, _, c) ->
               (i, i_loc, c)) classes),
(*  TODO: check with Jacques why this is here
           Tstr_type
             (List.map (fun (_, _, i, d, _, _) -> (i, d)) classes) ::
           Tstr_type
             (List.map (fun (_, _, _, _, i, d) -> (i, d)) classes) :: *)
        List.flatten
          (map_rec
             (fun rs (i, _, d, i', d', i'', d'', _) ->
                [Sig_class_type(i, d, rs);
                 Sig_type(i', d', rs);
                 Sig_type(i'', d'', rs)])
             classes []),
        new_env
    | Pstr_include sincl ->
        let smodl = sincl.pincl_mod in
        let modl = type_module true funct_body None env smodl in
        (* Rename all identifiers bound by this signature to avoid clashes *)
        let sg = Subst.signature Subst.identity
            (extract_sig_open env smodl.pmod_loc modl.mod_type) in
        List.iter (check_sig_item names loc) sg;
        let new_env = Env.add_signature sg env in
        let incl =
          { incl_mod = modl;
            incl_type = sg;
            incl_attributes = sincl.pincl_attributes;
            incl_loc = sincl.pincl_loc;
          }
        in
        Tstr_include incl, sg, new_env
    | Pstr_extension (ext, _attrs) ->
        raise (Error_forward (Typetexp.error_of_extension ext))
    | Pstr_attribute x ->
        Typetexp.warning_attribute [x];
        Tstr_attribute x, [], env
  in
  let rec type_struct env sstr =
    Ctype.init_def(Ident.current_time());
    match sstr with
    | [] -> ([], [], env)
    | pstr :: srem ->
        let previous_saved_types = Cmt_format.get_saved_types () in
        let desc, sg, new_env = type_str_item env srem pstr in
        let str = { str_desc = desc; str_loc = pstr.pstr_loc; str_env = env } in
        Cmt_format.set_saved_types (Cmt_format.Partial_structure_item str
                                    :: previous_saved_types);
        let (str_rem, sig_rem, final_env) = type_struct new_env srem in
        (str :: str_rem, sg @ sig_rem, final_env)
  in
  if !Clflags.annotations then
    (* moved to genannot *)
    List.iter (function {pstr_loc = l} -> Stypes.record_phrase l) sstr;
  let previous_saved_types = Cmt_format.get_saved_types () in
  Typetexp.warning_enter_scope ();
  let (items, sg, final_env) = type_struct env sstr in
  let str = { str_items = items; str_type = sg; str_final_env = final_env } in
  Typetexp.warning_leave_scope ();
  Cmt_format.set_saved_types
    (Cmt_format.Partial_structure str :: previous_saved_types);
  str, sg, final_env

let type_toplevel_phrase env s =
  Env.reset_required_globals ();
  type_structure ~toplevel:true false None env s Location.none
(*let type_module_alias = type_module ~alias:true true false None*)
let type_module = type_module true false None
let type_structure = type_structure false None

(* Normalize types in a signature *)

let rec normalize_modtype env = function
    Mty_ident p -> ()
  | Mty_alias p -> ()
  | Mty_signature sg -> normalize_signature env sg
  | Mty_functor(id, param, body) -> normalize_modtype env body

and normalize_signature env = List.iter (normalize_signature_item env)

and normalize_signature_item env = function
    Sig_value(id, desc) -> Ctype.normalize_type env desc.val_type
  | Sig_module(id, md, _) -> normalize_modtype env md.md_type
  | _ -> ()

(* Extract the module type of a module expression *)

let type_module_type_of env smod =
  let tmty =
    match smod.pmod_desc with
    | Pmod_ident lid -> (* turn off strengthening in this case *)
        let path, md = Typetexp.find_module env smod.pmod_loc lid.txt in
        rm { mod_desc = Tmod_ident (path, lid);
             mod_type = md.md_type;
             mod_env = env;
             mod_attributes = smod.pmod_attributes;
             mod_loc = smod.pmod_loc }
    | _ -> type_module env smod in
  let mty = tmty.mod_type in
  (* PR#6307: expand aliases at root and submodules *)
  let mty = Mtype.remove_aliases env mty in
  (* PR#5036: must not contain non-generalized type variables *)
  if not (closed_modtype mty) then
    raise(Error(smod.pmod_loc, env, Non_generalizable_module mty));
  tmty, mty

(* For Typecore *)

let rec get_manifest_types = function
    [] -> []
  | Sig_type (id, {type_params=[]; type_manifest=Some ty}, _) :: rem ->
      (Ident.name id, ty) :: get_manifest_types rem
  | _ :: rem -> get_manifest_types rem

let type_package env m p nl tl =
  (* Same as Pexp_letmodule *)
  (* remember original level *)
  let lv = Ctype.get_current_level () in
  Ctype.begin_def ();
  Ident.set_current_time lv;
  let context = Typetexp.narrow () in
  let modl = type_module env m in
  Ctype.init_def(Ident.current_time());
  Typetexp.widen context;
  let (mp, env) =
    match modl.mod_desc with
      Tmod_ident (mp,_) -> (mp, env)
    | _ ->
      let (id, new_env) = Env.enter_module ~arg:true "%M" modl.mod_type env in
      (Pident id, new_env)
  in
  let rec mkpath mp = function
    | Lident name -> Pdot(mp, name, nopos)
    | Ldot (m, name) -> Pdot(mkpath mp m, name, nopos)
    | _ -> assert false
  in
  let tl' =
    List.map
      (fun name -> Btype.newgenty (Tconstr (mkpath mp name,[],ref Mnil)))
      nl in
  (* go back to original level *)
  Ctype.end_def ();
  if nl = [] then
    (wrap_constraint env modl (Mty_ident p) Tmodtype_implicit, [])
  else let mty = modtype_of_package env modl.mod_loc p nl tl' in
  List.iter2
    (fun n ty ->
      try Ctype.unify env ty (Ctype.newvar ())
      with Ctype.Unify _ ->
        raise (Error(m.pmod_loc, env, Scoping_pack (n,ty))))
    nl tl';
  (wrap_constraint env modl mty Tmodtype_implicit, tl')

(* Fill in the forward declarations *)
let () =
  Typecore.type_module := type_module;
  Typetexp.transl_modtype_longident := transl_modtype_longident;
  Typetexp.transl_modtype := transl_modtype;
  Typecore.type_open := type_open_ ?toplevel:None;
  Typecore.type_package := type_package;
  type_module_type_of_fwd := type_module_type_of


(* Typecheck an implementation file *)

let type_implementation sourcefile outputprefix modulename initial_env ast =
  Cmt_format.clear ();
  try
  Typecore.reset_delayed_checks ();
  Env.reset_required_globals ();
  begin
    let map = Typetexp.emit_external_warnings in
    ignore (map.Ast_mapper.structure map ast)
  end;

  let (str, sg, finalenv) =
    type_structure initial_env ast (Location.in_file sourcefile) in
  let simple_sg = simplify_signature sg in
  if !Clflags.print_types then begin
    Printtyp.wrap_printing_env initial_env
      (fun () -> fprintf std_formatter "%a@." Printtyp.signature simple_sg);
    (str, Tcoerce_none)   (* result is ignored by Compile.implementation *)
  end else begin
    let sourceintf =
      Misc.chop_extension_if_any sourcefile ^ !Config.interface_suffix in
    if Sys.file_exists sourceintf then begin
      let intf_file =
        try
          find_in_path_uncap !Config.load_path (modulename ^ ".cmi")
        with Not_found ->
          raise(Error(Location.in_file sourcefile, Env.empty,
                      Interface_not_compiled sourceintf)) in
      let dclsig = Env.read_signature modulename intf_file in
      let coercion =
        Includemod.compunit initial_env sourcefile sg intf_file dclsig in
      Typecore.force_delayed_checks ();
      (* It is important to run these checks after the inclusion test above,
         so that value declarations which are not used internally but exported
         are not reported as being unused. *)
      Cmt_format.save_cmt (outputprefix ^ ".cmt") modulename
        (Cmt_format.Implementation str) (Some sourcefile) initial_env None;
      (str, coercion)
    end else begin
      check_nongen_schemes finalenv str.str_items;
      normalize_signature finalenv simple_sg;
      let coercion =
        Includemod.compunit initial_env sourcefile sg
                            "(inferred signature)" simple_sg in
      Typecore.force_delayed_checks ();
      (* See comment above. Here the target signature contains all
         the value being exported. We can still capture unused
         declarations like "let x = true;; let x = 1;;", because in this
         case, the inferred signature contains only the last declaration. *)
      if not !Clflags.dont_write_files then begin
        let sg =
          Env.save_signature simple_sg modulename (outputprefix ^ ".cmi") in
        Cmt_format.save_cmt  (outputprefix ^ ".cmt") modulename
          (Cmt_format.Implementation str)
          (Some sourcefile) initial_env (Some sg);
      end;
      (str, coercion)
    end
    end
  with e ->
    Cmt_format.save_cmt  (outputprefix ^ ".cmt") modulename
      (Cmt_format.Partial_implementation
         (Array.of_list (Cmt_format.get_saved_types ())))
      (Some sourcefile) initial_env None;
    raise e


let save_signature modname tsg outputprefix source_file initial_env cmi =
  Cmt_format.save_cmt  (outputprefix ^ ".cmti") modname
    (Cmt_format.Interface tsg) (Some source_file) initial_env (Some cmi)

let type_interface env ast =
  begin
    let map = Typetexp.emit_external_warnings in
    ignore (map.Ast_mapper.signature map ast)
  end;
  transl_signature env ast

(* "Packaging" of several compilation units into one unit
   having them as sub-modules.  *)

let rec package_signatures subst = function
    [] -> []
  | (name, sg) :: rem ->
      let sg' = Subst.signature subst sg in
      let oldid = Ident.create_persistent name
      and newid = Ident.create name in
      Sig_module(newid, {md_type=Mty_signature sg';
                         md_attributes=[];
                         md_loc=Location.none;
                        },
                 Trec_not) ::
      package_signatures (Subst.add_module oldid (Pident newid) subst) rem

let package_units initial_env objfiles cmifile modulename =
  (* Read the signatures of the units *)
  let units =
    List.map
      (fun f ->
         let pref = chop_extensions f in
         let modname = String.capitalize(Filename.basename pref) in
         let sg = Env.read_signature modname (pref ^ ".cmi") in
         if Filename.check_suffix f ".cmi" &&
            not(Mtype.no_code_needed_sig Env.initial_safe_string sg)
         then raise(Error(Location.none, Env.empty,
                          Implementation_is_required f));
         (modname, Env.read_signature modname (pref ^ ".cmi")))
      objfiles in
  (* Compute signature of packaged unit *)
  Ident.reinit();
  let sg = package_signatures Subst.identity units in
  (* See if explicit interface is provided *)
  let prefix = chop_extension_if_any cmifile in
  let mlifile = prefix ^ !Config.interface_suffix in
  if Sys.file_exists mlifile then begin
    if not (Sys.file_exists cmifile) then begin
      raise(Error(Location.in_file mlifile, Env.empty,
                  Interface_not_compiled mlifile))
    end;
    let dclsig = Env.read_signature modulename cmifile in
    Cmt_format.save_cmt  (prefix ^ ".cmt") modulename
      (Cmt_format.Packed (sg, objfiles)) None initial_env  None ;
    Includemod.compunit initial_env "(obtained by packing)" sg mlifile dclsig
  end else begin
    (* Determine imports *)
    let unit_names = List.map fst units in
    let imports =
      List.filter
        (fun (name, crc) -> not (List.mem name unit_names))
        (Env.imports()) in
    (* Write packaged signature *)
    if not !Clflags.dont_write_files then begin
      let sg =
        Env.save_signature_with_imports sg modulename
          (prefix ^ ".cmi") imports in
      Cmt_format.save_cmt (prefix ^ ".cmt")  modulename
        (Cmt_format.Packed (sg, objfiles)) None initial_env (Some sg)
    end;
    Tcoerce_none
  end

(* Error report *)

open Printtyp

let report_error ppf = function
    Cannot_apply mty ->
      fprintf ppf
        "@[This module is not a functor; it has type@ %a@]" modtype mty
  | Not_included errs ->
      fprintf ppf
        "@[<v>Signature mismatch:@ %a@]" Includemod.report_error errs
  | Cannot_eliminate_dependency mty ->
      fprintf ppf
        "@[This functor has type@ %a@ \
           The parameter cannot be eliminated in the result type.@  \
           Please bind the argument to a module identifier.@]" modtype mty
  | Signature_expected -> fprintf ppf "This module type is not a signature"
  | Structure_expected mty ->
      fprintf ppf
        "@[This module is not a structure; it has type@ %a" modtype mty
  | With_no_component lid ->
      fprintf ppf
        "@[The signature constrained by `with' has no component named %a@]"
        longident lid
  | With_mismatch(lid, explanation) ->
      fprintf ppf
        "@[<v>\
           @[In this `with' constraint, the new definition of %a@ \
             does not match its original definition@ \
             in the constrained signature:@]@ \
           %a@]"
        longident lid Includemod.report_error explanation
  | Repeated_name(kind, name) ->
      fprintf ppf
        "@[Multiple definition of the %s name %s.@ \
           Names must be unique in a given structure or signature.@]" kind name
  | Non_generalizable typ ->
      fprintf ppf
        "@[The type of this expression,@ %a,@ \
           contains type variables that cannot be generalized@]" type_scheme typ
  | Non_generalizable_class (id, desc) ->
      fprintf ppf
        "@[The type of this class,@ %a,@ \
           contains type variables that cannot be generalized@]"
        (class_declaration id) desc
  | Non_generalizable_module mty ->
      fprintf ppf
        "@[The type of this module,@ %a,@ \
           contains type variables that cannot be generalized@]" modtype mty
  | Implementation_is_required intf_name ->
      fprintf ppf
        "@[The interface %a@ declares values, not just types.@ \
           An implementation must be provided.@]"
        Location.print_filename intf_name
  | Interface_not_compiled intf_name ->
      fprintf ppf
        "@[Could not find the .cmi file for interface@ %a.@]"
        Location.print_filename intf_name
  | Not_allowed_in_functor_body ->
      fprintf ppf
        "@[This expression creates fresh types.@ %s@]"
        "It is not allowed inside applicative functors."
  | With_need_typeconstr ->
      fprintf ppf
        "Only type constructors with identical parameters can be substituted."
  | Not_a_packed_module ty ->
      fprintf ppf
        "This expression is not a packed module. It has type@ %a"
        type_expr ty
  | Incomplete_packed_module ty ->
      fprintf ppf
        "The type of this packed module contains variables:@ %a"
        type_expr ty
  | Scoping_pack (lid, ty) ->
      fprintf ppf
        "The type %a in this module cannot be exported.@ " longident lid;
      fprintf ppf
        "Its type contains local dependencies:@ %a" type_expr ty
  | Recursive_module_require_explicit_type ->
      fprintf ppf "Recursive modules require an explicit module type."
  | Apply_generative ->
      fprintf ppf "This is a generative functor. It can only be applied to ()"

let report_error env ppf err =
  Printtyp.wrap_printing_env env (fun () -> report_error ppf err)

let () =
  Location.register_error_of_exn
    (function
      | Error (loc, env, err) ->
        Some (Location.error_of_printer loc (report_error env) err)
      | Error_forward err ->
        Some err
      | _ ->
        None
    )<|MERGE_RESOLUTION|>--- conflicted
+++ resolved
@@ -442,10 +442,7 @@
     types: StringSet.t ref;
     modules: StringSet.t ref;
     modtypes: StringSet.t ref;
-<<<<<<< HEAD
     typexts: StringSet.t ref;
-=======
->>>>>>> cb01d1c8
   }
 
 let new_names () =
@@ -453,10 +450,7 @@
     types = ref StringSet.empty;
     modules = ref StringSet.empty;
     modtypes = ref StringSet.empty;
-<<<<<<< HEAD
     typexts = ref StringSet.empty;
-=======
->>>>>>> cb01d1c8
   }
 
 
@@ -464,20 +458,14 @@
 let check_type names loc s = check "type" loc names.types s
 let check_module names loc s = check "module" loc names.modules s
 let check_modtype names loc s = check "module type" loc names.modtypes s
-<<<<<<< HEAD
 let check_typext names loc s = check "extension constructor" loc names.typexts s
 
-=======
->>>>>>> cb01d1c8
 
 let check_sig_item names loc = function
   | Sig_type(id, _, _) -> check_type names loc (Ident.name id)
   | Sig_module(id, _, _) -> check_module names loc (Ident.name id)
   | Sig_modtype(id, _) -> check_modtype names loc (Ident.name id)
-<<<<<<< HEAD
   | Sig_typext(id, _, _) -> check_typext names loc (Ident.name id)
-=======
->>>>>>> cb01d1c8
   | _ -> ()
 
 let rec remove_duplicates val_ids = function
@@ -1197,10 +1185,7 @@
 
 and type_structure ?(toplevel = false) funct_body anchor env sstr scope =
   let names = new_names () in
-<<<<<<< HEAD
-=======
-
->>>>>>> cb01d1c8
+
   let type_str_item env srem {pstr_loc = loc; pstr_desc = desc} =
     match desc with
     | Pstr_eval (sexpr, attrs) ->
